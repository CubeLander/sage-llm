--- conflicted
+++ resolved
@@ -7,12 +7,7 @@
 
 import torch
 
-<<<<<<< HEAD
-from vllm.jsontree import json_map_leaves, json_reduce_leaves
-from vllm.utils.logger import init_logger
-=======
 from vllm.logger import init_logger
->>>>>>> aab54987
 from vllm.utils import GiB_bytes, LRUCache
 from vllm.utils.jsontree import json_map_leaves, json_reduce_leaves
 
