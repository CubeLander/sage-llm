# SPDX-License-Identifier: Apache-2.0
# SPDX-FileCopyrightText: Copyright contributors to the vLLM project

import time
from collections import defaultdict
from contextlib import contextmanager
from dataclasses import dataclass
from typing import TYPE_CHECKING, Any, NamedTuple, Optional, Union

import torch
import torch.distributed as dist

import vllm.envs as envs
<<<<<<< HEAD
from vllm.config import ParallelConfig, VllmConfig
from vllm.utils.logger import init_logger
=======
from vllm.config import CUDAGraphMode, ParallelConfig, VllmConfig
from vllm.logger import init_logger
>>>>>>> aab54987

if TYPE_CHECKING:
    from vllm.attention.backends.abstract import AttentionMetadata

logger = init_logger(__name__)

track_batchsize: bool = envs.VLLM_LOG_BATCHSIZE_INTERVAL >= 0
last_logging_time: float = 0
forward_start_time: float = 0
batchsize_logging_interval: float = envs.VLLM_LOG_BATCHSIZE_INTERVAL
batchsize_forward_time: defaultdict = defaultdict(list)


class BatchDescriptor(NamedTuple):
    """
    Batch descriptor for cudagraph dispatching. We should keep the num of
    items as minimal as possible to properly and uniquely describe the padded
    batch for cudagraph.
    """
    num_tokens: int
    uniform_decode: bool = False
    """
    False can also be used for an uniform decode batch to dispatch to the 
    cudagraph supporting non-uniform batches.
    """

    @property
    def non_uniform(self) -> "BatchDescriptor":
        """
        Return a non-uniform version of current batch descriptor.
        """
        return BatchDescriptor(self.num_tokens, uniform_decode=False)


def _compute_chunked_local_num_tokens(num_tokens_across_dp_cpu: list[int],
                                      max_num_tokens: int,
                                      chunk_idx: int) -> list[int]:
    dp_size = len(num_tokens_across_dp_cpu)

    local_size = [-1] * dp_size
    for i in range(dp_size):
        dp_tokens = num_tokens_across_dp_cpu[i]
        local_size[i] = min(max_num_tokens,
                            dp_tokens - (max_num_tokens * chunk_idx))
        if local_size[i] <= 0:
            local_size[i] = 1  # ensure lockstep even if done
    return local_size


@dataclass
class DPMetadata:
    max_tokens_across_dp_cpu: torch.Tensor
    cu_tokens_across_dp_cpu: torch.Tensor
    local_sizes: Optional[list[int]] = None

    @staticmethod
    def num_tokens_across_dp(num_tokens: int, dp_size: int,
                             dp_rank: int) -> torch.Tensor:
        """
        Gather the num_tokens across all DP ranks and return results in a
        CPU tensor of size dp_size.
        """
        num_tokens_across_dp = [0] * dp_size
        num_tokens_across_dp[dp_rank] = num_tokens
        num_tokens_tensor = torch.tensor(num_tokens_across_dp,
                                         device="cpu",
                                         dtype=torch.int32)
        from vllm.distributed.parallel_state import get_dp_group
        dist.all_reduce(num_tokens_tensor, group=get_dp_group().cpu_group)
        return num_tokens_tensor

    @staticmethod
    def make(
            parallel_config: ParallelConfig,
            attn_metadata: Any,
            num_tokens: int,
            num_tokens_across_dp: Optional[torch.Tensor] = None
    ) -> "DPMetadata":

        assert parallel_config.data_parallel_size > 1
        dp_size = parallel_config.data_parallel_size
        dp_rank = parallel_config.data_parallel_rank
        if attn_metadata is not None and hasattr(attn_metadata,
                                                 "num_prefill_tokens"):
            # for v0 attention backends
            batchsize = attn_metadata.num_prefill_tokens + \
                attn_metadata.num_decode_tokens
        else:
            # for v1 attention backends or no attn_metadata
            batchsize = num_tokens

        # If num_tokens_across_dp is None, it will be computed by all_reduce
        # Otherwise, num_tokens_across_dp[dp_rank] should be equal to batchsize
        assert (num_tokens_across_dp is None
                or num_tokens_across_dp[dp_rank] == batchsize)
        if num_tokens_across_dp is None:
            num_tokens_across_dp = DPMetadata.num_tokens_across_dp(
                batchsize, dp_size, dp_rank)
        max_tokens_across_dp_cpu = torch.max(num_tokens_across_dp)
        cu_tokens_across_dp_cpu = torch.cumsum(num_tokens_across_dp, dim=0)
        return DPMetadata(max_tokens_across_dp_cpu, cu_tokens_across_dp_cpu)

    @contextmanager
    def chunked_sizes(self, max_chunk_size_per_rank: int, chunk_idx: int):
        """
        Context manager to compute and temporarily set the per-rank local token
        sizes for a specific chunk during chunked forward execution.

        This is necessary to ensure each DP (data parallel) rank processes its
        designated portion of tokens in lockstep with others, even when the
        token counts are uneven or some ranks have completed their input early.

        For chunked execution, we break up the total tokens on each rank into
        multiple chunks (of at most `max_chunk_size_per_rank`), and for a given
        `chunk_idx`, this context manager sets `self.local_sizes` to the number
        of tokens to process in that chunk on each rank.

        It uses cumulative sizes (`cu_tokens_across_dp_cpu`) to derive the
        number of tokens per rank, and calls `_compute_chunked_local_num_tokens`
        to determine the chunk-wise split.

        `self.local_sizes` is only valid inside the context.

        Args:
            max_chunk_size_per_rank: The max number of tokens each rank is 
                                     allowed to process in this chunk.
            chunk_idx: The index of the chunk to compute sizes for.
        """
        cu_sizes = self.cu_tokens_across_dp_cpu
        num_tokens_across_dp_cpu = [
            (cu_sizes[i] -
             cu_sizes[i - 1]).item() if i > 0 else cu_sizes[0].item()
            for i in range(len(cu_sizes))
        ]
        self.local_sizes = _compute_chunked_local_num_tokens(
            num_tokens_across_dp_cpu, max_chunk_size_per_rank, chunk_idx)
        try:
            yield self.local_sizes
        finally:
            self.local_sizes = None

    def get_chunk_sizes_across_dp_rank(self) -> Optional[list[int]]:
        return self.local_sizes


@dataclass
class ForwardContext:
    # copy from vllm_config.compilation_config.static_forward_context
    no_compile_layers: dict[str, Any]
    """
    Type AttentionMetadata for v0, 
    Type Dict[str, AttentionMetadata] for v1, map from layer_name of each 
    attention layer to its attention metadata
    set dynamically for each forward pass
    """
    attn_metadata: Union["AttentionMetadata", dict[str, "AttentionMetadata"]]
    # TODO: remove after making all virtual_engines share the same kv cache
    virtual_engine: int  # set dynamically for each forward pass
    # set dynamically for each forward pass
    dp_metadata: Optional[DPMetadata] = None
    # determine the cudagraph style at runtime to be FULL, PIECEWISE, or NONE.
    # by default NONE, no cudagraph is used.
    cudagraph_runtime_mode: CUDAGraphMode = CUDAGraphMode.NONE
    batch_descriptor: Optional[BatchDescriptor] = None

    def __post_init__(self):
        assert self.cudagraph_runtime_mode in [
            CUDAGraphMode.NONE, CUDAGraphMode.PIECEWISE, CUDAGraphMode.FULL], \
            f"Invalid cudagraph runtime mode: {self.cudagraph_runtime_mode}"


_forward_context: Optional[ForwardContext] = None


def get_forward_context() -> ForwardContext:
    """Get the current forward context."""
    assert _forward_context is not None, (
        "Forward context is not set. "
        "Please use `set_forward_context` to set the forward context.")
    return _forward_context


@contextmanager
def set_forward_context(
        attn_metadata: Any,
        vllm_config: VllmConfig,
        virtual_engine: int = 0,
        num_tokens: Optional[int] = None,
        num_tokens_across_dp: Optional[torch.Tensor] = None,
        cudagraph_runtime_mode: CUDAGraphMode = CUDAGraphMode.NONE,
        batch_descriptor: Optional[BatchDescriptor] = None):
    """A context manager that stores the current forward context,
    can be attention metadata, etc.
    Here we can inject common logic for every model forward pass.
    """
    global forward_start_time
    need_to_track_batchsize = track_batchsize and attn_metadata is not None
    if need_to_track_batchsize:
        forward_start_time = time.perf_counter()
    dp_metadata: Optional[DPMetadata] = None
    if vllm_config.parallel_config.data_parallel_size > 1 and (
            attn_metadata is not None or num_tokens is not None):
        dp_metadata = DPMetadata.make(vllm_config.parallel_config,
                                      attn_metadata, num_tokens or 0,
                                      num_tokens_across_dp)

    global _forward_context
    prev_context = _forward_context
    _forward_context = ForwardContext(
        no_compile_layers=vllm_config.compilation_config.
        static_forward_context,
        virtual_engine=virtual_engine,
        attn_metadata=attn_metadata,
        dp_metadata=dp_metadata,
        cudagraph_runtime_mode=cudagraph_runtime_mode,
        batch_descriptor=batch_descriptor,
    )

    try:
        yield
    finally:
        global last_logging_time, batchsize_logging_interval
        if need_to_track_batchsize:
            if hasattr(attn_metadata, "num_prefill_tokens"):
                # for v0 attention backends
                batchsize = attn_metadata.num_prefill_tokens + \
                    attn_metadata.num_decode_tokens
            else:
                # for v1 attention backends
                batchsize = num_tokens
            # we use synchronous scheduling right now,
            # adding a sync point here should not affect
            # scheduling of the next batch
            from vllm.platforms import current_platform
            synchronize = current_platform.synchronize
            if synchronize is not None:
                synchronize()
            now = time.perf_counter()
            # time measurement is in milliseconds
            batchsize_forward_time[batchsize].append(
                (now - forward_start_time) * 1000)
            if now - last_logging_time > batchsize_logging_interval:
                last_logging_time = now
                forward_stats = []
                for bs, times in batchsize_forward_time.items():
                    if len(times) <= 1:
                        # can be cudagraph / profiling run
                        continue
                    medium = torch.quantile(torch.tensor(times), q=0.5).item()
                    medium = round(medium, 2)
                    forward_stats.append((bs, len(times), medium))
                forward_stats.sort(key=lambda x: x[1], reverse=True)
                if forward_stats:
                    logger.info(("Batchsize forward time stats "
                                 "(batchsize, count, median_time(ms)): %s"),
                                forward_stats)

        _forward_context = prev_context<|MERGE_RESOLUTION|>--- conflicted
+++ resolved
@@ -11,13 +11,8 @@
 import torch.distributed as dist
 
 import vllm.envs as envs
-<<<<<<< HEAD
-from vllm.config import ParallelConfig, VllmConfig
-from vllm.utils.logger import init_logger
-=======
 from vllm.config import CUDAGraphMode, ParallelConfig, VllmConfig
 from vllm.logger import init_logger
->>>>>>> aab54987
 
 if TYPE_CHECKING:
     from vllm.attention.backends.abstract import AttentionMetadata
