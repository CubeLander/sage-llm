--- conflicted
+++ resolved
@@ -13,15 +13,9 @@
 import vllm.envs as envs
 from vllm import _custom_ops as ops
 from vllm.config import VllmConfig, get_current_vllm_config
-<<<<<<< HEAD
-from vllm.distributed.kv_transfer.kv_connector.v1.base import (
-    KVConnectorBase_V1)
-from vllm.utils.logger import init_logger
-=======
 from vllm.distributed.kv_transfer.kv_connector.factory import (
     KVConnectorFactory)
 from vllm.logger import init_logger
->>>>>>> aab54987
 from vllm.v1.outputs import KVConnectorOutput, ModelRunnerOutput
 
 logger = init_logger(__name__)
