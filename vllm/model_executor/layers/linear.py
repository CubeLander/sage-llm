# SPDX-License-Identifier: Apache-2.0
# SPDX-FileCopyrightText: Copyright contributors to the vLLM project

import itertools
from abc import abstractmethod
from typing import Any, Literal, Optional, Union

import torch
import torch.nn as nn
from torch.nn.parameter import Parameter, UninitializedParameter

from vllm import envs
from vllm.distributed import (divide, get_tensor_model_parallel_rank,
                              get_tensor_model_parallel_world_size,
                              split_tensor_along_last_dim,
                              tensor_model_parallel_all_gather,
                              tensor_model_parallel_all_reduce)
<<<<<<< HEAD
from vllm.utils.logger import init_logger
=======
from vllm.logger import init_logger
from vllm.model_executor.custom_op import CustomOp
>>>>>>> aab54987
from vllm.model_executor.layers.quantization.base_config import (
    QuantizationConfig, QuantizeMethodBase)
from vllm.model_executor.layers.utils import dispatch_unquantized_gemm
# yapf: disable
from vllm.model_executor.parameter import (BasevLLMParameter,
                                           BlockQuantScaleParameter,
                                           PackedColumnParameter,
                                           PackedvLLMParameter,
                                           PerTensorScaleParameter,
                                           RowvLLMParameter)
# yapf: enable
from vllm.model_executor.utils import set_weight_attrs
from vllm.platforms import current_platform

logger = init_logger(__name__)

WEIGHT_LOADER_V2_SUPPORTED = [
    "CompressedTensorsLinearMethod",
    "BitBLASLinearMethod",
    "GPTQBitBLASLinearMethod",
    "AWQMarlinLinearMethod",
    "AWQLinearMethod",
    "GPTQMarlinLinearMethod",
    "Fp8LinearMethod",
    "MarlinLinearMethod",
    "QQQLinearMethod",
    "GPTQMarlin24LinearMethod",
    "TPUInt8LinearMethod",
    "GPTQLinearMethod",
    "FBGEMMFp8LinearMethod",
    "ModelOptFp8LinearMethod",
    "IPEXAWQLinearMethod",
    "IPEXGPTQLinearMethod",
    "HQQMarlinMethod",
    "QuarkLinearMethod",
    "ModelOptNvFp4LinearMethod",
]


def adjust_bitblas_shard(param, shard_size, shard_offset):
    bitblas_tile_size = getattr(param, "bitblas_tile_size", None)
    if bitblas_tile_size is not None:
        return (shard_size // bitblas_tile_size,
                shard_offset // bitblas_tile_size)

    return shard_size, shard_offset


def adjust_marlin_shard(param, shard_size, shard_offset):
    marlin_tile_size = getattr(param, "marlin_tile_size", None)
    if marlin_tile_size is None:
        return shard_size, shard_offset

    return shard_size * marlin_tile_size, shard_offset * marlin_tile_size


def adjust_bitsandbytes_4bit_shard(param: Parameter,
                                   shard_offsets: dict[str, tuple[int, int]],
                                   loaded_shard_id: str) -> tuple[int, int]:
    """Adjust the quantization offsets and sizes for BitsAndBytes sharding."""

    total, _ = shard_offsets["total"]
    orig_offset, orig_size = shard_offsets[loaded_shard_id]

    quantized_total = param.data.shape[0]
    quantized_offset = orig_offset * quantized_total // total
    quantized_size = orig_size * quantized_total // total

    return quantized_size, quantized_offset


def adjust_scalar_to_fused_array(param, loaded_weight, shard_id):
    """For fused modules (QKV and MLP) we have an array of length
    N that holds 1 scale for each "logical" matrix. So the param
    is an array of length N. The loaded_weight corresponds to 
    one of the shards on disk. Here, we slice the param based on 
    the shard_id for loading.
    """
    qkv_idxs = {"q": 0, "k": 1, "v": 2}

    if isinstance(shard_id, str):
        shard_id = qkv_idxs[shard_id]
    elif not isinstance(shard_id, int):
        raise ValueError(f"Unknown Shard Id {shard_id}")

    # AutoFP8 scales do not have a shape
    # compressed-tensors scales do have a shape
    if len(loaded_weight.shape) != 0:
        assert loaded_weight.shape[0] == 1
        loaded_weight = loaded_weight[0]

    return param[shard_id], loaded_weight


# TODO(Isotr0py): We might need a more flexible structure to handle
# bitsandbytes shard offsets.
def left_shift_bitsandbytes_4bit_shard(bnb_weight_attrs: dict[str, Any]):
    """
    Separate the BitsAndBytes 4-bit shard.

    For example, given bnb weight attributes as below:
    {
        'bnb_shard_offsets': array([0, 4, 8, 16]), 
        'bnb_quant_state': {0: ..., 1: ..., 2: ...},
    }

    The function will return:
    {
        'bnb_shard_offsets': array([0, 4]), 
        'bnb_quant_state': {0: ...},
    }
    and
    {
        'bnb_shard_offsets': array([0, 4, 12]),
        'bnb_quant_state': {0: ..., 1: ...},
    }
    """
    shard_offsets = bnb_weight_attrs["bnb_shard_offsets"]
    offset_l = shard_offsets[:2]
    offset_r = shard_offsets[1:] - shard_offsets[1]
    quant_state_l = {0: bnb_weight_attrs["bnb_quant_state"][0]}
    quant_state_r = {
        i - 1: bnb_weight_attrs["bnb_quant_state"][i]
        for i in range(1,
                       len(shard_offsets) - 1)
    }
    left = dict(bnb_shard_offsets=offset_l, bnb_quant_state=quant_state_l)
    right = dict(bnb_shard_offsets=offset_r, bnb_quant_state=quant_state_r)
    return left, right


class LinearMethodBase(QuantizeMethodBase):
    """Base class for different (maybe quantized) linear methods."""

    @abstractmethod
    def create_weights(self, layer: torch.nn.Module,
                       input_size_per_partition: int,
                       output_partition_sizes: list[int], input_size: int,
                       output_size: int, params_dtype: torch.dtype,
                       **extra_weight_attrs):
        """Create weights for a linear layer. 
           The weights will be set as attributes of the layer.

        Args:
            layer: The layer that is using the LinearMethodBase factory.
            input_size_per_partition: Size of the weight input dim on rank X.
            output_partition_sizes: Sizes of the output dim of each logical 
                weight on rank X. E.g., output_partition_sizes for QKVLinear
                is a list contains the width of Wq, Wk, Wv on rank X.
            input_size: Size of the input dim of the weight across all ranks.
            output_size: Size of the output dim of the weight across all ranks.
            params_dtype: Datatype of the parameters.
        """
        raise NotImplementedError

    @abstractmethod
    def apply(self,
              layer: torch.nn.Module,
              x: torch.Tensor,
              bias: Optional[torch.Tensor] = None) -> torch.Tensor:
        """Apply the weights in layer to the input tensor.
        Expects create_weights to have been called before on the layer."""
        raise NotImplementedError


class UnquantizedLinearMethod(LinearMethodBase):
    """Linear method without quantization."""

    def create_weights(self, layer: torch.nn.Module,
                       input_size_per_partition: int,
                       output_partition_sizes: list[int], input_size: int,
                       output_size: int, params_dtype: torch.dtype,
                       **extra_weight_attrs):
        weight = Parameter(torch.empty(sum(output_partition_sizes),
                                       input_size_per_partition,
                                       dtype=params_dtype),
                           requires_grad=False)
        set_weight_attrs(weight, {"input_dim": 1, "output_dim": 0})
        layer.register_parameter("weight", weight)
        set_weight_attrs(weight, extra_weight_attrs)

    def process_weights_after_loading(self, layer: torch.nn.Module) -> None:
        if current_platform.is_cpu() and envs.VLLM_CPU_SGL_KERNEL:
            N, K = layer.weight.size()
            dtype = layer.weight.dtype
            if (torch._C._cpu._is_amx_tile_supported()
                    and dtype == torch.bfloat16 and N % 32 == 0
                    and K % 32 == 0):
                packed_weight = torch.ops._C.convert_weight_packed(
                    layer.weight)
                assert packed_weight.size() == layer.weight.size()
                layer.weight.copy_(packed_weight)
                if layer.bias is not None:
                    layer.bias = Parameter(layer.bias.to(torch.float32),
                                           requires_grad=False)
                layer.use_cpu_sgl = True
            else:
                logger.warning(
                    "CPU SGL kernels require Intel AMX support,"
                    " bfloat16 weight, IC and OC are divisible by 32.")
                layer.use_cpu_sgl = False

    def apply(self,
              layer: torch.nn.Module,
              x: torch.Tensor,
              bias: Optional[torch.Tensor] = None) -> torch.Tensor:

        return dispatch_unquantized_gemm()(layer, x, layer.weight, bias)


class LinearBase(CustomOp):
    """Base linear layer.

    Args:
        input_size: input dimension of the linear layer.
        output_size: output dimension of the linear layer.
        bias: If true, add bias.
        skip_bias_add: If true, skip adding bias but instead return it.
        params_dtype: Data type for the parameters.
        quant_config: Quantization configure.
        return_bias: If true, return bias together with outputs in forward pass.
    """

    def __init__(
        self,
        input_size: int,
        output_size: int,
        skip_bias_add: bool = False,
        params_dtype: Optional[torch.dtype] = None,
        quant_config: Optional[QuantizationConfig] = None,
        prefix: str = "",
        *,
        return_bias: bool = True,
    ):
        super().__init__()

        # Keep input parameters
        self.input_size = input_size
        self.output_size = output_size
        self.skip_bias_add = skip_bias_add
        if params_dtype is None:
            params_dtype = torch.get_default_dtype()
        self.params_dtype = params_dtype
        self.quant_config = quant_config
        self.prefix = prefix
        if quant_config is None:
            self.quant_method: Optional[
                QuantizeMethodBase] = UnquantizedLinearMethod()
        else:
            self.quant_method = quant_config.get_quant_method(self,
                                                              prefix=prefix)
        self.return_bias = return_bias


@CustomOp.register("replicated_linear")
class ReplicatedLinear(LinearBase):
    """Replicated linear layer.

    Args:
        input_size: input dimension of the linear layer.
        output_size: output dimension of the linear layer.
        bias: If true, add bias.
        skip_bias_add: If true, skip adding bias but instead return it.
        params_dtype: Data type for the parameters.
        quant_config: Quantization configure.
        prefix: The name of the layer in the state dict, including all parents
                        (e.g. model.layers.0.qkv_proj)
        return_bias: If true, return bias together with outputs in forward pass.
    """

    def __init__(
        self,
        input_size: int,
        output_size: int,
        bias: bool = True,
        skip_bias_add: bool = False,
        params_dtype: Optional[torch.dtype] = None,
        quant_config: Optional[QuantizationConfig] = None,
        prefix: str = "",
        *,
        return_bias: bool = True,
    ):
        # If MergedReplicatedLinear, use output size of each partition.
        if hasattr(self, "output_sizes"):
            self.output_partition_sizes = self.output_sizes
        else:
            self.output_partition_sizes = [output_size]

        super().__init__(input_size,
                         output_size,
                         skip_bias_add,
                         params_dtype,
                         quant_config,
                         prefix=prefix,
                         return_bias=return_bias)

        # All the linear layer supports quant method.
        assert self.quant_method is not None
        self.quant_method.create_weights(self,
                                         self.input_size,
                                         self.output_partition_sizes,
                                         self.input_size,
                                         self.output_size,
                                         self.params_dtype,
                                         weight_loader=self.weight_loader)

        if bias:
            self.bias = Parameter(
                torch.empty(self.output_size, dtype=self.params_dtype))
            set_weight_attrs(self.bias, {
                "output_dim": 0,
                "weight_loader": self.weight_loader,
            })
        else:
            self.register_parameter("bias", None)

    def weight_loader(self, param: Parameter, loaded_weight: torch.Tensor):
        # If the weight on disk does not have a shape, give it one
        # (such scales for AutoFp8).
        # Special case for GGUF

        is_gguf_weight = getattr(param, "is_gguf_weight", False)
        is_gguf_weight_type = getattr(param, "is_gguf_weight_type", False)
        if is_gguf_weight_type:
            param.weight_type = loaded_weight.item()

        # Materialize GGUF UninitializedParameter
        if is_gguf_weight and isinstance(param, UninitializedParameter):
            param.materialize(loaded_weight.shape, dtype=loaded_weight.dtype)

        if len(loaded_weight.shape) == 0:
            loaded_weight = loaded_weight.reshape(1)

        assert param.size() == loaded_weight.size(), (
            f"Tried to load weights of size {loaded_weight.size()}"
            f"to a parameter of size {param.size()}")
        param.data.copy_(loaded_weight)

    def forward(
        self, x: torch.Tensor
    ) -> Union[torch.Tensor, tuple[torch.Tensor, Optional[Parameter]]]:
        bias = self.bias if not self.skip_bias_add else None
        assert self.quant_method is not None
        output = self.quant_method.apply(self, x, bias)
        output_bias = self.bias if self.skip_bias_add else None
        if not self.return_bias:
            return output
        return output, output_bias

    def extra_repr(self) -> str:
        s = f"in_features={self.input_size}"
        s += f", output_features={self.output_size}"
        s += f", bias={self.bias is not None}"
        return s


class MergedReplicatedLinear(ReplicatedLinear):
    """Replicated linear layer.

    Args:
        input_size: input dimension of the linear layer.
        output_size: output dimension of the linear layer.
        bias: If true, add bias.
        skip_bias_add: If true, skip adding bias but instead return it.
        params_dtype: Data type for the parameters.
        quant_config: Quantization configure.
        prefix: The name of the layer in the state dict, including all parents
                        (e.g. model.layers.0.qkv_proj)
    """

    def __init__(
        self,
        input_size: int,
        output_sizes: list[int],
        bias: bool = True,
        skip_bias_add: bool = False,
        params_dtype: Optional[torch.dtype] = None,
        quant_config: Optional[QuantizationConfig] = None,
        prefix: str = "",
        *,
        return_bias: bool = True,
    ):
        self.output_sizes = output_sizes
        super().__init__(input_size,
                         sum(output_sizes),
                         bias,
                         skip_bias_add,
                         params_dtype,
                         quant_config,
                         prefix=prefix,
                         return_bias=return_bias)

    def weight_loader(self,
                      param: Union[Parameter, BasevLLMParameter],
                      loaded_weight: torch.Tensor,
                      loaded_shard_id: Optional[int] = None):
        assert loaded_shard_id is not None
        assert loaded_shard_id < len(self.output_sizes)

        if isinstance(param, BlockQuantScaleParameter):
            from vllm.model_executor.layers.quantization.fp8 import (
                Fp8LinearMethod, Fp8MoEMethod)
            assert self.quant_method is not None
            assert isinstance(self.quant_method,
                              (Fp8LinearMethod, Fp8MoEMethod))
            weight_block_size = self.quant_method.quant_config.weight_block_size
            assert weight_block_size is not None
            block_n, _ = weight_block_size[0], weight_block_size[1]
            shard_offset = (
                (sum(self.output_sizes[:loaded_shard_id]) + block_n - 1) //
                block_n)
            shard_size = ((self.output_sizes[loaded_shard_id] + block_n - 1) //
                          block_n)
        elif isinstance(param, PerTensorScaleParameter):
            shard_offset = loaded_shard_id
            shard_size = 1
        else:
            shard_offset = sum(self.output_sizes[:loaded_shard_id])
            shard_size = self.output_sizes[loaded_shard_id]

        param[shard_offset:shard_offset + shard_size] = loaded_weight


@CustomOp.register("column_parallel_linear")
class ColumnParallelLinear(LinearBase):
    """Linear layer with column parallelism.

    The linear layer is defined as Y = XA + b. A is parallelized along
    its second dimension as A = [A_1, ..., A_p].

    Args:
        input_size: first dimension of matrix A.
        output_size: second dimension of matrix A.
        bias: If true, add bias.
        gather_output: If true, call all-gather on output and make Y available
                       to all GPUs, otherwise, every GPU will have its output
                       which is Y_i = XA_i
        skip_bias_add: This was added to enable performance optimizations where
                       bias can be fused with other element-wise operations. we
                       skip adding bias but instead return it.
        params_dtype: Data type for the parameters.
        quant_config: Quantization configure.
        output_sizes: list of output sizes packed into one output, like for QKV
                       the list would be size 3.
        prefix: The name of the layer in the state dict, including all parents
                        (e.g. model.layers.0.qkv_proj) 
    """

    def __init__(
        self,
        input_size: int,
        output_size: int,
        bias: bool = True,
        gather_output: bool = False,
        skip_bias_add: bool = False,
        params_dtype: Optional[torch.dtype] = None,
        quant_config: Optional[QuantizationConfig] = None,
        output_sizes: Optional[list[int]] = None,
        prefix: str = "",
        *,
        return_bias: bool = True,
    ):
        # Divide the weight matrix along the last dimension.
        self.tp_size = get_tensor_model_parallel_world_size()
        self.input_size_per_partition = input_size
        self.output_size_per_partition = divide(output_size, self.tp_size)
        self.output_partition_sizes = [self.output_size_per_partition]
        # If QKV or MergedColumn, use output size of each partition.
        if hasattr(self, "output_sizes"):
            self.output_partition_sizes = [
                divide(output_size, self.tp_size)
                for output_size in self.output_sizes
            ]

        super().__init__(input_size,
                         output_size,
                         skip_bias_add,
                         params_dtype,
                         quant_config,
                         prefix,
                         return_bias=return_bias)

        self.gather_output = gather_output

        if output_sizes is None:
            output_sizes = [output_size]

        assert self.quant_method is not None
        self.quant_method.create_weights(
            layer=self,
            input_size_per_partition=self.input_size_per_partition,
            output_partition_sizes=self.output_partition_sizes,
            input_size=self.input_size,
            output_size=self.output_size,
            params_dtype=self.params_dtype,
            weight_loader=(
                self.weight_loader_v2 if self.quant_method.__class__.__name__
                in WEIGHT_LOADER_V2_SUPPORTED else self.weight_loader))
        if bias:
            self.bias = Parameter(
                torch.empty(self.output_size_per_partition,
                            dtype=params_dtype))
            set_weight_attrs(self.bias, {
                "output_dim": 0,
                "weight_loader": self.weight_loader,
            })
        else:
            self.register_parameter("bias", None)

        self.tp_rank = get_tensor_model_parallel_rank()

    def weight_loader(self, param: Parameter, loaded_weight: torch.Tensor):

        output_dim = getattr(param, "output_dim", None)

        is_sharded_weight = getattr(param, "is_sharded_weight", False)
        use_bitsandbytes_4bit = getattr(param, "use_bitsandbytes_4bit", False)
        # bitsandbytes loads the weights of the specific portion
        # no need to narrow
        is_sharded_weight = is_sharded_weight or use_bitsandbytes_4bit

        # Special case for GGUF
        is_gguf_weight = getattr(param, "is_gguf_weight", False)
        is_gguf_weight_type = getattr(param, "is_gguf_weight_type", False)
        if is_gguf_weight_type:
            param.weight_type = loaded_weight.item()

        # Materialize GGUF UninitializedParameter
        if is_gguf_weight and isinstance(param, UninitializedParameter):
            final_shape = list(loaded_weight.shape)
            if output_dim is not None:
                assert final_shape[output_dim] % self.tp_size == 0
                final_shape[output_dim] = (final_shape[output_dim] //
                                           self.tp_size)
            param.materialize(final_shape, dtype=loaded_weight.dtype)

        param_data = param.data
        if output_dim is not None and not is_sharded_weight:
            shard_size = param_data.shape[output_dim]
            start_idx = self.tp_rank * shard_size
            loaded_weight = loaded_weight.narrow(output_dim, start_idx,
                                                 shard_size)

        # Special case for loading scales off disk, which often do not
        # have a shape (such as in the case of AutoFP8).
        if len(loaded_weight.shape) == 0:
            loaded_weight = loaded_weight.reshape(1)

        assert param_data.shape == loaded_weight.shape
        param_data.copy_(loaded_weight)

    def weight_loader_v2(self, param: Parameter, loaded_weight: torch.Tensor):
        # Special case for loading scales off disk, which often do not
        # have a shape (such as in the case of AutoFP8).
        if len(loaded_weight.shape) == 0:
            assert loaded_weight.numel() == 1
            loaded_weight = loaded_weight.reshape(1)
        param.load_column_parallel_weight(loaded_weight=loaded_weight)

    def forward(
        self, input_
    ) -> Union[torch.Tensor, tuple[torch.Tensor, Optional[Parameter]]]:
        bias = self.bias if not self.skip_bias_add else None

        # Matrix multiply.
        assert self.quant_method is not None
        output_parallel = self.quant_method.apply(self, input_, bias)
        if self.gather_output:
            # All-gather across the partitions.
            output = tensor_model_parallel_all_gather(output_parallel)
        else:
            output = output_parallel
        output_bias = self.bias if self.skip_bias_add else None
        if not self.return_bias:
            return output
        return output, output_bias

    def extra_repr(self) -> str:
        s = f"in_features={self.input_size}"
        s += f", output_features={self.output_size_per_partition}"
        s += f", bias={self.bias is not None}"
        s += f", tp_size={get_tensor_model_parallel_world_size()}"
        s += f", gather_output={self.gather_output}"
        return s


class MergedColumnParallelLinear(ColumnParallelLinear):
    """Packed linear layers with column parallelism.

    Similar to ColumnParallelLinear, but the weight matrix is concatenated
    along the output dimension. When the weight matrix is loaded, the
    different partitions are sharded separately.

    Args:
        input_size: input dimension of the linear layer.
        output_sizes: list of output dimensions of the linear layer.
        bias: If true, add bias.
        gather_output: If true, call all-gather on output and make the output
                       available to all GPUs, otherwise, every GPU will have
                       its own output.
        skip_bias_add: This was added to enable performance optimizations where
                       bias can be fused with other element-wise operations. we
                       skip adding bias but instead return it.
        params_dtype: Data type for the parameters.
        quant_config: Quantization configure.
        prefix: The name of the layer in the state dict, including all parents
                        (e.g. model.layers.0.qkv_proj)
        return_bias: If true, return bias together with outputs in forward pass.
    """

    def __init__(
        self,
        input_size: int,
        output_sizes: list[int],
        bias: bool = True,
        gather_output: bool = False,
        skip_bias_add: bool = False,
        params_dtype: Optional[torch.dtype] = None,
        quant_config: Optional[QuantizationConfig] = None,
        prefix: str = "",
        *,
        return_bias: bool = True,
    ):
        self.output_sizes = output_sizes
        self.tp_size = get_tensor_model_parallel_world_size()
        self.tp_rank = get_tensor_model_parallel_rank()

        assert all(output_size % self.tp_size == 0
                   for output_size in output_sizes)
        super().__init__(input_size=input_size,
                         output_size=sum(output_sizes),
                         bias=bias,
                         gather_output=gather_output,
                         skip_bias_add=skip_bias_add,
                         params_dtype=params_dtype,
                         quant_config=quant_config,
                         prefix=prefix,
                         return_bias=return_bias)

    def weight_loader(self,
                      param: Parameter,
                      loaded_weight: torch.Tensor,
                      loaded_shard_id: Optional[int] = None):

        # Special case for GGUF
        # initialize GGUF param after we know the quantize type
        is_gguf_weight = getattr(param, "is_gguf_weight", False)
        is_gguf_weight_type = getattr(param, "is_gguf_weight_type", False)
        if is_gguf_weight_type:
            if loaded_shard_id is not None:
                param.data[loaded_shard_id].copy_(loaded_weight)
                param.shard_weight_type[loaded_shard_id] = loaded_weight.item()
            else:
                param.shard_weight_type = {
                    i: loaded_weight.item()
                    for i, _ in enumerate(self.output_sizes)
                }
            return

        if is_gguf_weight:

            output_dim = getattr(param, "output_dim", None)
            shard_size = loaded_weight.size(output_dim) // self.tp_size
            start_idx = self.tp_rank * shard_size

            if loaded_shard_id is not None:
                loaded_weight = loaded_weight.narrow(output_dim, start_idx,
                                                     shard_size)
                param.shard_id.append(loaded_shard_id)
                param.shard_id_map[loaded_shard_id] = len(param.data_container)
                param.data_container.append(loaded_weight)
                return

        param_data = param.data
        output_dim = getattr(param, "output_dim", None)
        # Special case for per-tensor scale to load scalar into fused array.
        needs_scalar_to_array = getattr(param, "needs_scalar_to_array", False)

        if loaded_shard_id is None:
            # Loaded weight is already fused on disk (mlp).
            # (e.g., Phi-3's gate_up_proj).
            if output_dim is None:
                if needs_scalar_to_array:
                    param_data, loaded_weight = adjust_scalar_to_fused_array(
                        param_data, loaded_weight, 0)

                assert param_data.shape == loaded_weight.shape
                param_data.copy_(loaded_weight)
                return
            current_shard_offset = 0
            use_bitsandbytes_4bit = getattr(param, "use_bitsandbytes_4bit",
                                            False)
            shard_offsets: list[tuple[int, int, int]] = []
            for i, output_size in enumerate(self.output_sizes):
                shard_offsets.append((i, current_shard_offset, output_size))
                current_shard_offset += output_size
            packed_dim = getattr(param, "packed_dim", None)
            for shard_id, shard_offset, shard_size in shard_offsets:
                # Special case for Quantization.
                # If quantized, we need to adjust the offset and size to account
                # for the packing.
                if packed_dim == output_dim:
                    shard_size = shard_size // param.pack_factor
                    shard_offset = shard_offset // param.pack_factor
                    # Special case for Marlin.
                    shard_size, shard_offset = adjust_marlin_shard(
                        param, shard_size, shard_offset)

                shard_size, shard_offset = adjust_bitblas_shard(
                    param, shard_size, shard_offset)

                if use_bitsandbytes_4bit:
                    index = list(itertools.accumulate([0] + self.output_sizes))
                    orig_offsets = {
                        str(i): (index[i], size)
                        for i, size in enumerate(self.output_sizes)
                    }
                    orig_offsets["total"] = (self.output_size, 0)
                    shard_size, shard_offset = adjust_bitsandbytes_4bit_shard(
                        param, orig_offsets, str(shard_id))

                loaded_weight_shard = loaded_weight.narrow(
                    output_dim, shard_offset, shard_size)
                self.weight_loader(param, loaded_weight_shard, shard_id)
            return

        assert loaded_shard_id < len(self.output_sizes)
        if output_dim is not None:
            shard_offset = (sum(self.output_sizes[:loaded_shard_id]) //
                            self.tp_size)
            shard_size = self.output_sizes[loaded_shard_id] // self.tp_size
            # Special case for quantization.
            # If quantized, we need to adjust the offset and size to account
            # for the packing.
            packed_dim = getattr(param, "packed_dim", None)
            if packed_dim == output_dim:
                shard_size = shard_size // param.pack_factor
                shard_offset = shard_offset // param.pack_factor
                # Special case for Marlin.
                shard_size, shard_offset = adjust_marlin_shard(
                    param, shard_size, shard_offset)
            shard_size, shard_offset = adjust_bitblas_shard(
                param, shard_size, shard_offset)

            use_bitsandbytes_4bit = getattr(param, "use_bitsandbytes_4bit",
                                            False)
            is_sharded_weight = getattr(param, "is_sharded_weight", False)
            # bitsandbytes loads the weights of the specific portion
            # no need to narrow
            is_sharded_weight = is_sharded_weight or use_bitsandbytes_4bit

            if use_bitsandbytes_4bit:
                shard_size = loaded_weight.shape[output_dim]
                shard_offset = loaded_weight.shape[output_dim] * \
                    loaded_shard_id

            param_data = param_data.narrow(output_dim, shard_offset,
                                           shard_size)
            start_idx = self.tp_rank * shard_size
            if not is_sharded_weight:
                loaded_weight = loaded_weight.narrow(output_dim, start_idx,
                                                     shard_size)
        # Special case for per-tensor scales in fused case.
        elif needs_scalar_to_array:
            param_data, loaded_weight = adjust_scalar_to_fused_array(
                param_data, loaded_weight, loaded_shard_id)

        else:
            ignore_warning = getattr(param, "ignore_warning", False)
            if not ignore_warning:
                logger.warning(
                    "Loading a weight without `output_dim` attribute in "
                    "MergedColumnParallelLinear, assume the weight is "
                    "the same for all partitions.")

        assert param_data.shape == loaded_weight.shape
        param_data.copy_(loaded_weight)

    def _load_fused_module_from_checkpoint(self, param: BasevLLMParameter,
                                           loaded_weight: torch.Tensor):
        """
        Handle special case for models where MLP layers are already
        fused on disk. In this case, we have no shard id. This function
        determmines the shard id by splitting these layers and then calls
        the weight loader using the shard id.

        An example of a model with these fused layers:
        https://huggingface.co/microsoft/Phi-3-mini-4k-instruct
        """

        current_shard_offset = 0
        shard_offsets: list[tuple[int, int, int]] = []
        for i, output_size in enumerate(self.output_sizes):
            shard_offsets.append((i, current_shard_offset, output_size))
            current_shard_offset += output_size

        for shard_id, shard_offset, shard_size in shard_offsets:
            # Special case for Quantization.
            # If quantized, we need to adjust the offset and size to account
            # for the packing.
            if isinstance(param, (PackedColumnParameter, PackedvLLMParameter
                                  )) and param.packed_dim == param.output_dim:
                shard_size, shard_offset = \
                    param.adjust_shard_indexes_for_packing(
                    shard_size=shard_size, shard_offset=shard_offset)

            loaded_weight_shard = loaded_weight.narrow(param.output_dim,
                                                       shard_offset,
                                                       shard_size)
            self.weight_loader_v2(param, loaded_weight_shard, shard_id)

    def weight_loader_v2(self,
                         param: BasevLLMParameter,
                         loaded_weight: torch.Tensor,
                         loaded_shard_id: Optional[int] = None):
        if loaded_shard_id is None:
            if isinstance(param, PerTensorScaleParameter):
                param.load_merged_column_weight(loaded_weight=loaded_weight,
                                                shard_id=0)
                return
            elif type(param) in (RowvLLMParameter, BasevLLMParameter):
                param.load_merged_column_weight(loaded_weight=loaded_weight)
                return
            # TODO: @dsikka - move to parameter.py
            self._load_fused_module_from_checkpoint(param, loaded_weight)
            return

        assert loaded_shard_id < len(self.output_sizes)

        tp_size = get_tensor_model_parallel_world_size()

        if isinstance(param, BlockQuantScaleParameter):
            from vllm.model_executor.layers.quantization.fp8 import (
                Fp8LinearMethod, Fp8MoEMethod)
            assert self.quant_method is not None
            assert isinstance(self.quant_method,
                              (Fp8LinearMethod, Fp8MoEMethod))
            weight_block_size = self.quant_method.quant_config.weight_block_size
            assert weight_block_size is not None
            block_n, _ = weight_block_size[0], weight_block_size[1]
            shard_offset = (
                (sum(self.output_sizes[:loaded_shard_id]) + block_n - 1) //
                block_n) // tp_size
            shard_size = ((self.output_sizes[loaded_shard_id] + block_n - 1) //
                          block_n // tp_size)
        else:
            shard_offset = sum(self.output_sizes[:loaded_shard_id]) // tp_size
            shard_size = self.output_sizes[loaded_shard_id] // tp_size

        param.load_merged_column_weight(loaded_weight=loaded_weight,
                                        shard_id=loaded_shard_id,
                                        shard_offset=shard_offset,
                                        shard_size=shard_size)


class QKVParallelLinear(ColumnParallelLinear):
    """Linear layers for the attention's QKV transformation.

    Linear layers for the linear transformation of the query, key, and value
    vectors in the attention layer. The weight matrix is concatenated along
    the output dimension. The layer is parallelized along the head dimension.
    When the number of key/value heads is smaller than the number of query
    heads (e.g., multi-query/grouped-query attention), the key/value head may
    be replicated while the query heads are partitioned.

    Args:
        hidden_size: input hidden state size of the transformer.
        head_size: size of each attention head.
        total_num_heads: total number of attention query heads.
        total_num_kv_heads: total number of attention key/value heads. If
                            None, assume total_num_kv_heads = total_num_heads.
        bias: If true, add bias.
        skip_bias_add: This was added to enable performance optimizations where
                       bias can be fused with other element-wise operations. we
                       skip adding bias but instead return it.
        params_dtype: Data type for the parameters.
        quant_config: Quantization configure.
        prefix: The name of the layer in the state dict, including all parents
                        (e.g. model.layers.0.qkv_proj)
        return_bias: If true, return bias together with outputs in forward pass.
    """

    def __init__(
        self,
        hidden_size: int,
        head_size: int,
        total_num_heads: int,
        total_num_kv_heads: Optional[int] = None,
        bias: bool = True,
        skip_bias_add: bool = False,
        params_dtype: Optional[torch.dtype] = None,
        quant_config: Optional[QuantizationConfig] = None,
        prefix: str = "",
        *,
        return_bias: bool = True,
    ):
        self.hidden_size = hidden_size
        self.head_size = head_size
        self.total_num_heads = total_num_heads
        if total_num_kv_heads is None:
            total_num_kv_heads = total_num_heads
        self.total_num_kv_heads = total_num_kv_heads
        # Divide the weight matrix along the last dimension.
        tp_size = get_tensor_model_parallel_world_size()
        self.num_heads = divide(self.total_num_heads, tp_size)
        if tp_size >= self.total_num_kv_heads:
            self.num_kv_heads = 1
            self.num_kv_head_replicas = divide(tp_size,
                                               self.total_num_kv_heads)
        else:
            self.num_kv_heads = divide(self.total_num_kv_heads, tp_size)
            self.num_kv_head_replicas = 1
        input_size = self.hidden_size
        output_size = (self.num_heads +
                       2 * self.num_kv_heads) * tp_size * self.head_size
        self.output_sizes = [
            self.num_heads * self.head_size * tp_size,  # q_proj
            self.num_kv_heads * self.head_size * tp_size,  # k_proj
            self.num_kv_heads * self.head_size * tp_size,  # v_proj 
        ]

        super().__init__(input_size=input_size,
                         output_size=output_size,
                         bias=bias,
                         gather_output=False,
                         skip_bias_add=skip_bias_add,
                         params_dtype=params_dtype,
                         quant_config=quant_config,
                         prefix=prefix,
                         return_bias=return_bias)

    def _get_shard_offset_mapping(self, loaded_shard_id: str):
        shard_offset_mapping = {
            "q": 0,
            "k": self.num_heads * self.head_size,
            "v": (self.num_heads + self.num_kv_heads) * self.head_size,
            "total": (self.num_heads + 2 * self.num_kv_heads) * self.head_size
        }
        return shard_offset_mapping.get(loaded_shard_id)

    def _get_shard_size_mapping(self, loaded_shard_id: str):
        shard_size_mapping = {
            "q": self.num_heads * self.head_size,
            "k": self.num_kv_heads * self.head_size,
            "v": self.num_kv_heads * self.head_size,
        }
        return shard_size_mapping.get(loaded_shard_id)

    def _load_fused_module_from_checkpoint(self, param: BasevLLMParameter,
                                           loaded_weight: torch.Tensor):
        """
        Handle special case for models where QKV layers are already 
        fused on disk. In this case, we have no shard id. This function
        determmines the shard id by splitting these layers and then calls
        the weight loader using the shard id.

        An example of a model with these fused layers:
        https://huggingface.co/microsoft/Phi-3-mini-4k-instruct
        """
        shard_offsets = [
            # (shard_id, shard_offset, shard_size)
            ("q", 0, self.total_num_heads * self.head_size),
            ("k", self.total_num_heads * self.head_size,
             self.total_num_kv_heads * self.head_size),
            ("v",
             (self.total_num_heads + self.total_num_kv_heads) * self.head_size,
             self.total_num_kv_heads * self.head_size),
        ]

        for shard_id, shard_offset, shard_size in shard_offsets:
            # Special case for Quantization.
            # If quantized, we need to adjust the offset and size to account
            # for the packing.
            if isinstance(param, (PackedColumnParameter, PackedvLLMParameter
                                  )) and param.packed_dim == param.output_dim:
                shard_size, shard_offset = \
                    param.adjust_shard_indexes_for_packing(
                    shard_size=shard_size, shard_offset=shard_offset)

            loaded_weight_shard = loaded_weight.narrow(param.output_dim,
                                                       shard_offset,
                                                       shard_size)
            self.weight_loader_v2(param, loaded_weight_shard, shard_id)

    def weight_loader_v2(self,
                         param: BasevLLMParameter,
                         loaded_weight: torch.Tensor,
                         loaded_shard_id: Optional[str] = None):
        if loaded_shard_id is None:  # special case for certain models
            if isinstance(param, PerTensorScaleParameter):
                param.load_qkv_weight(loaded_weight=loaded_weight, shard_id=0)
                return
            elif type(param) in (RowvLLMParameter, BasevLLMParameter):
                param.load_qkv_weight(loaded_weight=loaded_weight)
                return
            # TODO: @dsikka - move to parameter.py
            self._load_fused_module_from_checkpoint(param, loaded_weight)
            return

        assert loaded_shard_id in ["q", "k", "v"]

        shard_offset = self._get_shard_offset_mapping(loaded_shard_id)
        shard_size = self._get_shard_size_mapping(loaded_shard_id)

        # Note(simon): This is needed for Qwen3's fp8 quantization.
        if isinstance(param, BlockQuantScaleParameter):
            assert self.quant_method is not None
            assert hasattr(self.quant_method, "quant_config")
            weight_block_size = self.quant_method.quant_config.weight_block_size
            block_n, _ = weight_block_size[0], weight_block_size[1]
            shard_offset = (shard_offset + block_n - 1) // block_n
            shard_size = (shard_size + block_n - 1) // block_n

        param.load_qkv_weight(loaded_weight=loaded_weight,
                              num_heads=self.num_kv_head_replicas,
                              shard_id=loaded_shard_id,
                              shard_offset=shard_offset,
                              shard_size=shard_size)

    def weight_loader(self,
                      param: Parameter,
                      loaded_weight: torch.Tensor,
                      loaded_shard_id: Optional[str] = None):

        # Special case for GGUF
        # initialize GGUF param after we know the quantize type
        is_gguf_weight = getattr(param, "is_gguf_weight", False)
        is_gguf_weight_type = getattr(param, "is_gguf_weight_type", False)
        if is_gguf_weight_type:
            idx_map = {"q": 0, "k": 1, "v": 2}
            if loaded_shard_id is not None:
                param.data[idx_map[loaded_shard_id]].copy_(loaded_weight)
                param.shard_weight_type[loaded_shard_id] = loaded_weight.item()
            else:
                param.shard_weight_type = {
                    k: loaded_weight.item()
                    for k in idx_map
                }
            return

        if is_gguf_weight:
            output_dim = getattr(param, "output_dim", None)
            shard_size = loaded_weight.size(output_dim) // self.tp_size
            start_idx = self.tp_rank * shard_size

            if loaded_shard_id is not None:
                loaded_weight = loaded_weight.narrow(output_dim, start_idx,
                                                     shard_size)
                param.shard_id.append(loaded_shard_id)
                param.shard_id_map[loaded_shard_id] = len(param.data_container)
                param.data_container.append(loaded_weight)
                return

        param_data = param.data
        output_dim = getattr(param, "output_dim", None)

        # Special case for per-tensor scales in fused case.
        needs_scalar_to_array = getattr(param, "needs_scalar_to_array", False)

        if loaded_shard_id is None:
            # Loaded weight is already fused on disk (qkv).
            # (e.g., Phi-3's qkv_proj).
            if output_dim is None:
                if needs_scalar_to_array:
                    param_data, loaded_weight = adjust_scalar_to_fused_array(
                        param_data, loaded_weight, 0)

                assert param_data.shape == loaded_weight.shape
                param_data.copy_(loaded_weight)
                return
            shard_offsets = [
                # (shard_id, shard_offset, shard_size)
                ("q", 0, self.total_num_heads * self.head_size),
                ("k", self.total_num_heads * self.head_size,
                 self.total_num_kv_heads * self.head_size),
                ("v", (self.total_num_heads + self.total_num_kv_heads) *
                 self.head_size, self.total_num_kv_heads * self.head_size),
            ]
            use_bitsandbytes_4bit = getattr(param, "use_bitsandbytes_4bit",
                                            False)

            packed_dim = getattr(param, "packed_dim", None)
            for shard_id, shard_offset, shard_size in shard_offsets:
                # Special case for Quantized Weights.
                # If quantized, we need to adjust the offset and size to account
                # for the packing.
                if packed_dim == output_dim:
                    shard_size = shard_size // param.pack_factor
                    shard_offset = shard_offset // param.pack_factor

                    # Special case for Marlin.
                    shard_size, shard_offset = adjust_marlin_shard(
                        param, shard_size, shard_offset)

                if use_bitsandbytes_4bit:
                    orig_qkv_offsets = {
                        "q": (0, self.total_num_heads * self.head_size),
                        "k": (self.total_num_heads * self.head_size,
                              self.total_num_kv_heads * self.head_size),
                        "v":
                        ((self.total_num_heads + self.total_num_kv_heads) *
                         self.head_size,
                         self.total_num_kv_heads * self.head_size),
                        "total":
                        ((self.total_num_heads + 2 * self.total_num_kv_heads) *
                         self.head_size, 0)
                    }

                    shard_size, shard_offset = adjust_bitsandbytes_4bit_shard(
                        param, orig_qkv_offsets, shard_id)

                loaded_weight_shard = loaded_weight.narrow(
                    output_dim, shard_offset, shard_size)
                self.weight_loader(param, loaded_weight_shard, shard_id)
            return

        assert loaded_shard_id in ["q", "k", "v"]

        # If output dim is defined, use the default loading process.
        if output_dim is not None:
            if loaded_shard_id == "q":
                shard_offset = 0
                shard_size = self.num_heads * self.head_size
            elif loaded_shard_id == "k":
                shard_offset = self.num_heads * self.head_size
                shard_size = self.num_kv_heads * self.head_size
            elif loaded_shard_id == "v":
                shard_offset = (self.num_heads +
                                self.num_kv_heads) * self.head_size
                shard_size = self.num_kv_heads * self.head_size
            # Special case for Quantized Weights.
            # If quantized, we need to adjust the offset and size to account
            # for the packing.
            packed_dim = getattr(param, "packed_dim", None)
            if packed_dim == output_dim:
                shard_size = shard_size // param.pack_factor
                shard_offset = shard_offset // param.pack_factor

                # Special case for Marlin.
                shard_size, shard_offset = adjust_marlin_shard(
                    param, shard_size, shard_offset)

            use_bitsandbytes_4bit = getattr(param, "use_bitsandbytes_4bit",
                                            False)
            is_sharded_weight = getattr(param, "is_sharded_weight", False)
            # bitsandbytes loads the weights of the specific portion
            # no need to narrow
            is_sharded_weight = is_sharded_weight or use_bitsandbytes_4bit

            if use_bitsandbytes_4bit:
                orig_qkv_offsets = {
                    "q": (0, self.num_heads * self.head_size),
                    "k": (self.num_heads * self.head_size,
                          self.num_kv_heads * self.head_size),
                    "v":
                    ((self.num_heads + self.num_kv_heads) * self.head_size,
                     self.num_kv_heads * self.head_size),
                    "total":
                    ((self.num_heads + 2 * self.num_kv_heads) * self.head_size,
                     0)
                }
                shard_size, shard_offset = adjust_bitsandbytes_4bit_shard(
                    param, orig_qkv_offsets, loaded_shard_id)

            param_data = param_data.narrow(output_dim, shard_offset,
                                           shard_size)
            if loaded_shard_id == "q":
                shard_id = self.tp_rank
            else:
                shard_id = self.tp_rank // self.num_kv_head_replicas
            start_idx = shard_id * shard_size

            if not is_sharded_weight:
                loaded_weight = loaded_weight.narrow(output_dim, start_idx,
                                                     shard_size)

        # Special case for per-tensor scales in fused case.
        elif needs_scalar_to_array:
            param_data, loaded_weight = adjust_scalar_to_fused_array(
                param_data, loaded_weight, loaded_shard_id)
        else:
            ignore_warning = getattr(param, "ignore_warning", False)
            if not ignore_warning:
                logger.warning(
                    "Loading a weight without `output_dim` attribute in "
                    "QKVParallelLinear, assume the weight is the same "
                    "for all partitions.")

        assert param_data.shape == loaded_weight.shape
        param_data.copy_(loaded_weight)


@CustomOp.register("row_parallel_linear")
class RowParallelLinear(LinearBase):
    """Linear layer with row parallelism.

    The linear layer is defined as Y = XA + b. A is parallelized along
    its first dimension and X along its second dimension as:
               -   -
              | A_1 |
              | .   |
          A = | .   |        X = [X_1, ..., X_p]
              | .   |
              | A_p |
               -   -
    Arguments:
        input_size: first dimension of matrix A.
        output_size: second dimension of matrix A.
        bias: If true, add bias. Note that bias is not parallelized.
        input_is_parallel: If true, we assume that the input is already
                           split across the GPUs and we do not split
                           again.
        skip_bias_add: This was added to enable performance optimization where
                       bias can be fused with other element-wise operations.
                       We skip adding bias but instead return it.
        params_dtype: Data type for the parameters.
        reduce_results: If true, call all-reduce on output and make Y available
                       to all GPUs, otherwise, every GPU will have its output
                       which is Y = X_iA_i
        quant_config: Quantization configure.
        prefix: The name of the layer in the state dict, including all parents
                        (e.g. model.layers.0.down_proj)
        return_bias: If true, return bias together with outputs in forward pass.
    """

    def __init__(
        self,
        input_size: int,
        output_size: int,
        bias: bool = True,
        input_is_parallel: bool = True,
        skip_bias_add: bool = False,
        params_dtype: Optional[torch.dtype] = None,
        reduce_results: bool = True,
        quant_config: Optional[QuantizationConfig] = None,
        prefix: str = "",
        *,
        return_bias: bool = True,
    ):
        # Divide the weight matrix along the first dimension.
        self.tp_rank = get_tensor_model_parallel_rank()
        self.tp_size = get_tensor_model_parallel_world_size()
        self.input_size_per_partition = divide(input_size, self.tp_size)
        self.output_size_per_partition = output_size
        self.output_partition_sizes = [output_size]

        super().__init__(input_size,
                         output_size,
                         skip_bias_add,
                         params_dtype,
                         quant_config,
                         prefix,
                         return_bias=return_bias)

        self.input_is_parallel = input_is_parallel
        self.reduce_results = reduce_results

        assert self.quant_method is not None
        self.quant_method.create_weights(
            layer=self,
            input_size_per_partition=self.input_size_per_partition,
            output_partition_sizes=self.output_partition_sizes,
            input_size=self.input_size,
            output_size=self.output_size,
            params_dtype=self.params_dtype,
            weight_loader=(
                self.weight_loader_v2 if self.quant_method.__class__.__name__
                in WEIGHT_LOADER_V2_SUPPORTED else self.weight_loader))
        if not reduce_results and (bias and not skip_bias_add):
            raise ValueError("When not reduce the results, adding bias to the "
                             "results can lead to incorrect results")

        if bias:
            self.bias = Parameter(
                torch.empty(self.output_size, dtype=params_dtype))
            set_weight_attrs(self.bias, {
                "output_dim": 0,
                "weight_loader": self.weight_loader,
            })
        else:
            self.register_parameter("bias", None)

    def weight_loader(self, param: Parameter, loaded_weight: torch.Tensor):
        input_dim = getattr(param, "input_dim", None)
        use_bitsandbytes_4bit = getattr(param, "use_bitsandbytes_4bit", False)
        is_sharded_weight = getattr(param, "is_sharded_weight", False)
        # bitsandbytes loads the weights of the specific portion
        # no need to narrow
        is_sharded_weight = is_sharded_weight or use_bitsandbytes_4bit

        # Special case for GGUF
        is_gguf_weight = getattr(param, "is_gguf_weight", False)
        is_gguf_weight_type = getattr(param, "is_gguf_weight_type", False)
        if is_gguf_weight_type:
            param.weight_type = loaded_weight.item()

        # Materialize GGUF UninitializedParameter
        if is_gguf_weight and isinstance(param, UninitializedParameter):
            weight_shape = list(loaded_weight.shape)
            if input_dim:
                weight_shape[input_dim] = (weight_shape[input_dim] //
                                           self.tp_size)
            param.materialize(tuple(weight_shape), dtype=loaded_weight.dtype)

        param_data = param.data
        if input_dim is not None and not is_sharded_weight:
            shard_size = param_data.shape[input_dim]
            start_idx = self.tp_rank * shard_size
            loaded_weight = loaded_weight.narrow(input_dim, start_idx,
                                                 shard_size)

        # Special case for loading scales off disk, which often do not
        # have a shape (such as in the case of AutoFP8).
        if len(loaded_weight.shape) == 0:
            loaded_weight = loaded_weight.reshape(1)

        assert param_data.shape == loaded_weight.shape
        param_data.copy_(loaded_weight)

    def weight_loader_v2(self, param: BasevLLMParameter,
                         loaded_weight: torch.Tensor):

        # Special case for loading scales off disk, which often do not
        # have a shape (such as in the case of AutoFP8).
        if len(loaded_weight.shape) == 0:
            assert loaded_weight.numel() == 1
            loaded_weight = loaded_weight.reshape(1)

        param.load_row_parallel_weight(loaded_weight=loaded_weight)

    def forward(
        self, input_
    ) -> Union[torch.Tensor, tuple[torch.Tensor, Optional[Parameter]]]:
        if self.input_is_parallel:
            input_parallel = input_
        else:
            tp_rank = get_tensor_model_parallel_rank()
            splitted_input = split_tensor_along_last_dim(
                input_, num_partitions=self.tp_size)
            input_parallel = splitted_input[tp_rank].contiguous()

        # Matrix multiply.
        assert self.quant_method is not None
        # Only fuse bias add into GEMM for rank 0 (this ensures that
        # bias will not get added more than once in TP>1 case)
        bias_ = None if (self.tp_rank > 0 or self.skip_bias_add) else self.bias
        output_parallel = self.quant_method.apply(self,
                                                  input_parallel,
                                                  bias=bias_)
        if self.reduce_results and self.tp_size > 1:
            output = tensor_model_parallel_all_reduce(output_parallel)
        else:
            output = output_parallel

        output_bias = self.bias if self.skip_bias_add else None

        if not self.return_bias:
            return output
        return output, output_bias

    def extra_repr(self) -> str:
        s = f"input_features={self.input_size_per_partition}"
        s += f", output_features={self.output_size}"
        s += f", bias={self.bias is not None}"
        s += f", tp_size={self.tp_size}"
        s += f", reduce_results={self.reduce_results}"
        return s


@CustomOp.register("qkv_cross_parallel_linear")
class QKVCrossParallelLinear(LinearBase):
    """Linear layers for efficient cross-attention's QKV transformation.

    Args:
        hidden_size: input hidden state size of the transformer.
        head_size: size of each attention head.
        total_num_heads: total number of attention query heads.
        total_num_kv_heads: total number of attention key/value heads. If
                            None, assume total_num_kv_heads = total_num_heads.
        bias: If true, add bias.
        skip_bias_add: This was added to enable performance optimizations where
                       bias can be fused with other element-wise operations. we
                       skip adding bias but instead return it.
        params_dtype: Data type for the parameters.
        quant_config: Quantization configure.
        prefix: The name of the layer in the state dict, including all parents
                        (e.g. model.layers.0.qkv_proj)
    """

    def __init__(self,
                 hidden_size: int,
                 head_size: int,
                 total_num_heads: int,
                 total_num_kv_heads: Optional[int] = None,
                 bias: bool = True,
                 skip_bias_add: bool = False,
                 params_dtype: Optional[torch.dtype] = None,
                 quant_config: Optional[QuantizationConfig] = None,
                 prefix: str = ""):
        # input_size and output_size are not used, just for alignment
        input_size = hidden_size
        output_size = (total_num_heads + (total_num_kv_heads or 0)) * head_size
        super().__init__(input_size=input_size,
                         output_size=output_size,
                         skip_bias_add=skip_bias_add,
                         params_dtype=params_dtype,
                         quant_config=quant_config,
                         prefix=prefix)

        self.quant_config = quant_config

        # Empty placeholders for loading as a single module.
        placeholder_size = 0
        assert self.quant_method is not None
        self.quant_method.create_weights(self,
                                         placeholder_size, [placeholder_size],
                                         placeholder_size,
                                         placeholder_size,
                                         self.params_dtype,
                                         weight_loader=self.weight_loader)

        # Use a dictionary to avoid submodules parameters auto-registration:
        # drop-in replacement for a `QKVParallelLinear` module.
        self.proj = dict()
        self.proj["q_proj_decoder"] = ColumnParallelLinear(
            input_size=hidden_size,
            output_size=total_num_heads * head_size,
            bias=bias,
            quant_config=quant_config,
            skip_bias_add=skip_bias_add,
            params_dtype=params_dtype,
            prefix=f"{prefix}.q_proj_decoder")

        self.proj["kv_proj_encoder"] = QKVParallelLinear(
            hidden_size=hidden_size,
            head_size=head_size,
            total_num_heads=0,
            total_num_kv_heads=total_num_kv_heads,
            bias=bias,
            quant_config=quant_config,
            skip_bias_add=skip_bias_add,
            params_dtype=params_dtype,
            prefix=f"{prefix}.kv_proj_encoder")

        # `kv_proj_encoder.num_kv_heads` accounts for sharding with tp>1.
        self.q_size = self.q_proj_decoder.output_size_per_partition
        self.kv_size = self.kv_proj_encoder.num_kv_heads * head_size

        if bias:
            self.bias = torch.nn.Parameter()
            set_weight_attrs(self.bias, {
                "output_dim": 0,
                "weight_loader": self.weight_loader,
            })
        else:
            self.bias = None

    def process_weights_after_loading(self):
        for layer in self.proj.values():
            if self.quant_method is not None:
                self.quant_method.process_weights_after_loading(layer)

    @property
    def q_proj_decoder(self) -> ColumnParallelLinear:
        layer = self.proj["q_proj_decoder"]
        for name, param in self.named_parameters():
            target_param = getattr(layer, name, None)
            if target_param is not None:
                self.sync_weight_attrs(param,
                                       target_param,
                                       mode="q_proj_decoder")
        return layer

    @property
    def kv_proj_encoder(self) -> QKVParallelLinear:
        layer = self.proj["kv_proj_encoder"]
        for name, param in self.named_parameters():
            target_param = getattr(layer, name, None)
            if target_param is not None:
                self.sync_weight_attrs(param,
                                       target_param,
                                       mode="kv_proj_encoder")
        return layer

    def sync_weight_attrs(
        self,
        src_param: nn.Parameter,
        tgt_param: nn.Parameter,
        mode: Literal["q_proj_decoder", "kv_proj_encoder"],
    ):
        missing_attrs_dict = {
            k: getattr(src_param, k)
            for k in (set(vars(src_param).keys()) -
                      set(vars(tgt_param).keys()))
        }
        # TODO(Isotr0py): handle bitsandbytes 8bit
        use_bitsandbytes_4bit = getattr(src_param, "use_bitsandbytes_4bit",
                                        False)
        if (missing_attrs_dict and use_bitsandbytes_4bit):
            q_proj_attrs, kv_proj_attrs = left_shift_bitsandbytes_4bit_shard(
                missing_attrs_dict)
            if mode == "q_proj_decoder":
                set_weight_attrs(tgt_param, q_proj_attrs)
            elif mode == "kv_proj_encoder":
                set_weight_attrs(tgt_param, kv_proj_attrs)
        else:
            set_weight_attrs(tgt_param, missing_attrs_dict)

    def _is_same_param(
        self,
        src_param: torch.nn.Parameter,
        map_param: torch.nn.Parameter,
    ) -> bool:
        """Check if two parameters are exactly pointing to same things."""
        # ignore weight_loader because it's always different
        key_to_ignore = ["weight_loader", "_weight_loader"]
        has_same_type_name = type(src_param) is type(map_param)
        src_param_attrs = {
            k: v
            for k, v in src_param.__dict__.items() if k not in key_to_ignore
        }
        map_param_attrs = {
            k: v
            for k, v in map_param.__dict__.items() if k not in key_to_ignore
        }
        has_same_attrs = src_param_attrs == map_param_attrs
        return has_same_type_name and has_same_attrs

    def select_proj_params(
        self,
        layer: nn.Module,
        param: nn.Parameter,
    ) -> nn.Parameter:
        """
        Given the placeholder param, 
        return the corresponding param in the proj layers.
        """
        target_param_list = [
            v for _, v in layer.named_parameters()
            if self._is_same_param(param, v)
        ]
        assert len(target_param_list) == 1
        target_param = target_param_list[0]
        return target_param

    def forward(  # type: ignore[override]
        self,
        decoder_hidden_states: torch.Tensor,
        encoder_hidden_states: torch.Tensor,
    ) -> tuple[torch.Tensor, ...]:
        q, _ = self.q_proj_decoder(decoder_hidden_states)
        if encoder_hidden_states is None:
            # Encoder KV already cached.
            k = None
            v = None
        else:
            # Prefill phase, encoder KV cached here.
            kv_enc, _ = self.kv_proj_encoder(encoder_hidden_states)
            # Split kv in half
            k, v = kv_enc.split(self.kv_size, dim=-1)
        return q, k, v

    def weight_loader(self,
                      param: torch.nn.Parameter,
                      loaded_weight: torch.Tensor,
                      loaded_shard_id: Optional[str] = None):
        layer = (self.q_proj_decoder
                 if loaded_shard_id == "q" else self.kv_proj_encoder)
        target_param = self.select_proj_params(layer, param)
        shard_id_args = (loaded_shard_id, ) if loaded_shard_id != "q" else ()
        if self.quant_method.__class__.__name__ in WEIGHT_LOADER_V2_SUPPORTED:
            layer.weight_loader_v2(target_param, loaded_weight, *shard_id_args)
        else:
            layer.weight_loader(target_param, loaded_weight, *shard_id_args)

    def extra_repr(self) -> str:
        s = f"in_features={self.input_size}"
        s += f", q_size={self.q_size}"
        s += f", kv_size={self.kv_size}"
        s += f", bias={self.bias is not None}"
        s += f", tp_size={get_tensor_model_parallel_world_size()}"
        s += ", gather_output=False"
        return s<|MERGE_RESOLUTION|>--- conflicted
+++ resolved
@@ -15,12 +15,8 @@
                               split_tensor_along_last_dim,
                               tensor_model_parallel_all_gather,
                               tensor_model_parallel_all_reduce)
-<<<<<<< HEAD
-from vllm.utils.logger import init_logger
-=======
 from vllm.logger import init_logger
 from vllm.model_executor.custom_op import CustomOp
->>>>>>> aab54987
 from vllm.model_executor.layers.quantization.base_config import (
     QuantizationConfig, QuantizeMethodBase)
 from vllm.model_executor.layers.utils import dispatch_unquantized_gemm
