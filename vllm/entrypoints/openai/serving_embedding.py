--- conflicted
+++ resolved
@@ -29,13 +29,9 @@
                                                     TextTokensPrompt)
 # yapf: enable
 from vllm.entrypoints.openai.serving_models import OpenAIServingModels
-<<<<<<< HEAD
-from vllm.utils.logger import init_logger
-=======
 from vllm.inputs.data import EmbedsPrompt as EngineEmbedsPrompt
 from vllm.inputs.data import TokensPrompt as EngineTokensPrompt
 from vllm.logger import init_logger
->>>>>>> aab54987
 from vllm.outputs import (EmbeddingOutput, EmbeddingRequestOutput,
                           PoolingOutput, PoolingRequestOutput, RequestOutput)
 from vllm.pooling_params import PoolingParams
