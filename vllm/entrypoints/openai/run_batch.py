# SPDX-License-Identifier: Apache-2.0
# SPDX-FileCopyrightText: Copyright contributors to the vLLM project

import asyncio
import tempfile
from argparse import Namespace
from collections.abc import Awaitable
from http import HTTPStatus
from io import StringIO
from typing import Callable, Optional

import aiohttp
import torch
from prometheus_client import start_http_server
from tqdm import tqdm

import vllm.envs as envs
from vllm.config import VllmConfig
from vllm.engine.arg_utils import AsyncEngineArgs, optional_type
from vllm.engine.protocol import EngineClient
from vllm.entrypoints.logger import RequestLogger
# yapf: disable
from vllm.entrypoints.openai.protocol import (BatchRequestInput,
                                              BatchRequestOutput,
                                              BatchResponseData,
                                              ChatCompletionResponse,
                                              EmbeddingResponse, ErrorResponse,
                                              RerankResponse, ScoreResponse)
# yapf: enable
from vllm.entrypoints.openai.serving_chat import OpenAIServingChat
from vllm.entrypoints.openai.serving_embedding import OpenAIServingEmbedding
from vllm.entrypoints.openai.serving_models import (BaseModelPath,
                                                    OpenAIServingModels)
from vllm.entrypoints.openai.serving_score import ServingScores
<<<<<<< HEAD
from vllm.utils.logger import init_logger
from vllm.usage.usage_lib import UsageContext
=======
from vllm.logger import init_logger
>>>>>>> aab54987
from vllm.utils import FlexibleArgumentParser, random_uuid
from vllm.version import __version__ as VLLM_VERSION

logger = init_logger(__name__)


def make_arg_parser(parser: FlexibleArgumentParser):
    parser.add_argument(
        "-i",
        "--input-file",
        required=True,
        type=str,
        help=
        "The path or url to a single input file. Currently supports local file "
        "paths, or the http protocol (http or https). If a URL is specified, "
        "the file should be available via HTTP GET.")
    parser.add_argument(
        "-o",
        "--output-file",
        required=True,
        type=str,
        help="The path or url to a single output file. Currently supports "
        "local file paths, or web (http or https) urls. If a URL is specified,"
        " the file should be available via HTTP PUT.")
    parser.add_argument(
        "--output-tmp-dir",
        type=str,
        default=None,
        help="The directory to store the output file before uploading it "
        "to the output URL.",
    )
    parser.add_argument("--response-role",
                        type=optional_type(str),
                        default="assistant",
                        help="The role name to return if "
                        "`request.add_generation_prompt=True`.")

    parser = AsyncEngineArgs.add_cli_args(parser)

    parser.add_argument('--max-log-len',
                        type=int,
                        default=None,
                        help='Max number of prompt characters or prompt '
                        'ID numbers being printed in log.'
                        '\n\nDefault: Unlimited')

    parser.add_argument("--enable-metrics",
                        action="store_true",
                        help="Enable Prometheus metrics")
    parser.add_argument(
        "--url",
        type=str,
        default="0.0.0.0",
        help="URL to the Prometheus metrics server "
        "(only needed if enable-metrics is set).",
    )
    parser.add_argument(
        "--port",
        type=int,
        default=8000,
        help="Port number for the Prometheus metrics server "
        "(only needed if enable-metrics is set).",
    )
    parser.add_argument(
        "--enable-prompt-tokens-details",
        action='store_true',
        default=False,
        help="If set to True, enable prompt_tokens_details in usage.")

    return parser


def parse_args():
    parser = FlexibleArgumentParser(
        description="vLLM OpenAI-Compatible batch runner.")
    return make_arg_parser(parser).parse_args()


# explicitly use pure text format, with a newline at the end
# this makes it impossible to see the animation in the progress bar
# but will avoid messing up with ray or multiprocessing, which wraps
# each line of output with some prefix.
_BAR_FORMAT = "{desc}: {percentage:3.0f}% Completed | {n_fmt}/{total_fmt} [{elapsed}<{remaining}, {rate_fmt}]\n"  # noqa: E501


class BatchProgressTracker:

    def __init__(self):
        self._total = 0
        self._pbar: Optional[tqdm] = None

    def submitted(self):
        self._total += 1

    def completed(self):
        if self._pbar:
            self._pbar.update()

    def pbar(self) -> tqdm:
        enable_tqdm = not torch.distributed.is_initialized(
        ) or torch.distributed.get_rank() == 0
        self._pbar = tqdm(total=self._total,
                          unit="req",
                          desc="Running batch",
                          mininterval=5,
                          disable=not enable_tqdm,
                          bar_format=_BAR_FORMAT)
        return self._pbar


async def read_file(path_or_url: str) -> str:
    if path_or_url.startswith("http://") or path_or_url.startswith("https://"):
        async with aiohttp.ClientSession() as session, \
                   session.get(path_or_url) as resp:
            return await resp.text()
    else:
        with open(path_or_url, encoding="utf-8") as f:
            return f.read()


async def write_local_file(output_path: str,
                           batch_outputs: list[BatchRequestOutput]) -> None:
    """
    Write the responses to a local file.
    output_path: The path to write the responses to.
    batch_outputs: The list of batch outputs to write.
    """
    # We should make this async, but as long as run_batch runs as a
    # standalone program, blocking the event loop won't effect performance.
    with open(output_path, "w", encoding="utf-8") as f:
        for o in batch_outputs:
            print(o.model_dump_json(), file=f)


async def upload_data(output_url: str, data_or_file: str,
                      from_file: bool) -> None:
    """
    Upload a local file to a URL.
    output_url: The URL to upload the file to.
    data_or_file: Either the data to upload or the path to the file to upload.
    from_file: If True, data_or_file is the path to the file to upload.
    """
    # Timeout is a common issue when uploading large files.
    # We retry max_retries times before giving up.
    max_retries = 5
    # Number of seconds to wait before retrying.
    delay = 5

    for attempt in range(1, max_retries + 1):
        try:
            # We increase the timeout to 1000 seconds to allow
            # for large files (default is 300).
            async with aiohttp.ClientSession(timeout=aiohttp.ClientTimeout(
                    total=1000)) as session:
                if from_file:
                    with open(data_or_file, "rb") as file:
                        async with session.put(output_url,
                                               data=file) as response:
                            if response.status != 200:
                                raise Exception(f"Failed to upload file.\n"
                                                f"Status: {response.status}\n"
                                                f"Response: {response.text()}")
                else:
                    async with session.put(output_url,
                                           data=data_or_file) as response:
                        if response.status != 200:
                            raise Exception(f"Failed to upload data.\n"
                                            f"Status: {response.status}\n"
                                            f"Response: {response.text()}")

        except Exception as e:
            if attempt < max_retries:
                logger.error(
                    "Failed to upload data (attempt %d). Error message: %s.\nRetrying in %d seconds...",  # noqa: E501
                    attempt,
                    e,
                    delay,
                )
                await asyncio.sleep(delay)
            else:
                raise Exception(
                    f"Failed to upload data (attempt {attempt}). Error message: {str(e)}."  # noqa: E501
                ) from e


async def write_file(path_or_url: str, batch_outputs: list[BatchRequestOutput],
                     output_tmp_dir: str) -> None:
    """
    Write batch_outputs to a file or upload to a URL.
    path_or_url: The path or URL to write batch_outputs to.
    batch_outputs: The list of batch outputs to write.
    output_tmp_dir: The directory to store the output file before uploading it
    to the output URL.
    """
    if path_or_url.startswith("http://") or path_or_url.startswith("https://"):
        if output_tmp_dir is None:
            logger.info("Writing outputs to memory buffer")
            output_buffer = StringIO()
            for o in batch_outputs:
                print(o.model_dump_json(), file=output_buffer)
            output_buffer.seek(0)
            logger.info("Uploading outputs to %s", path_or_url)
            await upload_data(
                path_or_url,
                output_buffer.read().strip().encode("utf-8"),
                from_file=False,
            )
        else:
            # Write responses to a temporary file and then upload it to the URL.
            with tempfile.NamedTemporaryFile(
                    mode="w",
                    encoding="utf-8",
                    dir=output_tmp_dir,
                    prefix="tmp_batch_output_",
                    suffix=".jsonl",
            ) as f:
                logger.info("Writing outputs to temporary local file %s",
                            f.name)
                await write_local_file(f.name, batch_outputs)
                logger.info("Uploading outputs to %s", path_or_url)
                await upload_data(path_or_url, f.name, from_file=True)
    else:
        logger.info("Writing outputs to local file %s", path_or_url)
        await write_local_file(path_or_url, batch_outputs)


def make_error_request_output(request: BatchRequestInput,
                              error_msg: str) -> BatchRequestOutput:
    batch_output = BatchRequestOutput(
        id=f"vllm-{random_uuid()}",
        custom_id=request.custom_id,
        response=BatchResponseData(
            status_code=HTTPStatus.BAD_REQUEST,
            request_id=f"vllm-batch-{random_uuid()}",
        ),
        error=error_msg,
    )
    return batch_output


async def make_async_error_request_output(
        request: BatchRequestInput, error_msg: str) -> BatchRequestOutput:
    return make_error_request_output(request, error_msg)


async def run_request(serving_engine_func: Callable,
                      request: BatchRequestInput,
                      tracker: BatchProgressTracker) -> BatchRequestOutput:
    response = await serving_engine_func(request.body)

    if isinstance(
            response,
        (ChatCompletionResponse, EmbeddingResponse, ScoreResponse,
         RerankResponse),
    ):
        batch_output = BatchRequestOutput(
            id=f"vllm-{random_uuid()}",
            custom_id=request.custom_id,
            response=BatchResponseData(
                body=response, request_id=f"vllm-batch-{random_uuid()}"),
            error=None,
        )
    elif isinstance(response, ErrorResponse):
        batch_output = BatchRequestOutput(
            id=f"vllm-{random_uuid()}",
            custom_id=request.custom_id,
            response=BatchResponseData(
                status_code=response.error.code,
                request_id=f"vllm-batch-{random_uuid()}"),
            error=response,
        )
    else:
        batch_output = make_error_request_output(
            request, error_msg="Request must not be sent in stream mode")

    tracker.completed()
    return batch_output


async def run_batch(
    engine_client: EngineClient,
    vllm_config: VllmConfig,
    args: Namespace,
) -> None:
    if args.served_model_name is not None:
        served_model_names = args.served_model_name
    else:
        served_model_names = [args.model]

    if args.enable_log_requests:
        request_logger = RequestLogger(max_log_len=args.max_log_len)
    else:
        request_logger = None

    base_model_paths = [
        BaseModelPath(name=name, model_path=args.model)
        for name in served_model_names
    ]

    model_config = vllm_config.model_config

    if envs.VLLM_USE_V1:
        supported_tasks = await engine_client \
            .get_supported_tasks()  # type: ignore
    else:
        supported_tasks = model_config.supported_tasks

    logger.info("Supported_tasks: %s", supported_tasks)

    # Create the openai serving objects.
    openai_serving_models = OpenAIServingModels(
        engine_client=engine_client,
        model_config=model_config,
        base_model_paths=base_model_paths,
        lora_modules=None,
    )
    openai_serving_chat = OpenAIServingChat(
        engine_client,
        model_config,
        openai_serving_models,
        args.response_role,
        request_logger=request_logger,
        chat_template=None,
        chat_template_content_format="auto",
        enable_prompt_tokens_details=args.enable_prompt_tokens_details,
    ) if "generate" in supported_tasks else None
    openai_serving_embedding = OpenAIServingEmbedding(
        engine_client,
        model_config,
        openai_serving_models,
        request_logger=request_logger,
        chat_template=None,
        chat_template_content_format="auto",
    ) if "embed" in supported_tasks else None

    enable_serving_reranking = ("classify" in supported_tasks and getattr(
        model_config.hf_config, "num_labels", 0) == 1)

    openai_serving_scores = ServingScores(
        engine_client,
        model_config,
        openai_serving_models,
        request_logger=request_logger,
    ) if ("embed" in supported_tasks or enable_serving_reranking) else None

    tracker = BatchProgressTracker()
    logger.info("Reading batch from %s...", args.input_file)

    # Submit all requests in the file to the engine "concurrently".
    response_futures: list[Awaitable[BatchRequestOutput]] = []
    for request_json in (await read_file(args.input_file)).strip().split("\n"):
        # Skip empty lines.
        request_json = request_json.strip()
        if not request_json:
            continue

        request = BatchRequestInput.model_validate_json(request_json)

        # Determine the type of request and run it.
        if request.url == "/v1/chat/completions":
            chat_handler_fn = openai_serving_chat.create_chat_completion if \
                openai_serving_chat is not None else None
            if chat_handler_fn is None:
                response_futures.append(
                    make_async_error_request_output(
                        request,
                        error_msg=
                        "The model does not support Chat Completions API",
                    ))
                continue

            response_futures.append(
                run_request(chat_handler_fn, request, tracker))
            tracker.submitted()
        elif request.url == "/v1/embeddings":
            embed_handler_fn = openai_serving_embedding.create_embedding if \
                openai_serving_embedding is not None else None
            if embed_handler_fn is None:
                response_futures.append(
                    make_async_error_request_output(
                        request,
                        error_msg="The model does not support Embeddings API",
                    ))
                continue

            response_futures.append(
                run_request(embed_handler_fn, request, tracker))
            tracker.submitted()
        elif request.url.endswith("/score"):
            score_handler_fn = openai_serving_scores.create_score if \
                openai_serving_scores is not None else None
            if score_handler_fn is None:
                response_futures.append(
                    make_async_error_request_output(
                        request,
                        error_msg="The model does not support Scores API",
                    ))
                continue

            response_futures.append(
                run_request(score_handler_fn, request, tracker))
            tracker.submitted()
        elif request.url.endswith("/rerank"):
            rerank_handler_fn = openai_serving_scores.do_rerank if \
                openai_serving_scores is not None else None
            if rerank_handler_fn is None:
                response_futures.append(
                    make_async_error_request_output(
                        request,
                        error_msg="The model does not support Rerank API",
                    ))
                continue

            response_futures.append(
                run_request(rerank_handler_fn, request, tracker))
            tracker.submitted()
        else:
            response_futures.append(
                make_async_error_request_output(
                    request,
                    error_msg=f"URL {request.url} was used. "
                    "Supported endpoints: /v1/chat/completions, /v1/embeddings,"
                    " /score, /rerank ."
                    "See vllm/entrypoints/openai/api_server.py for supported "
                    "score/rerank versions.",
                ))

    with tracker.pbar():
        responses = await asyncio.gather(*response_futures)

    await write_file(args.output_file, responses, args.output_tmp_dir)


async def main(args: Namespace):
    from vllm.entrypoints.openai.api_server import build_async_engine_client
    from vllm.usage.usage_lib import UsageContext

    async with build_async_engine_client(
            args,
            usage_context=UsageContext.OPENAI_BATCH_RUNNER,
            disable_frontend_multiprocessing=False,
    ) as engine_client:
        vllm_config = await engine_client.get_vllm_config()

        await run_batch(engine_client, vllm_config, args)


if __name__ == "__main__":
    args = parse_args()

    logger.info("vLLM batch processing API version %s", VLLM_VERSION)
    logger.info("args: %s", args)

    # Start the Prometheus metrics server. LLMEngine uses the Prometheus client
    # to publish metrics at the /metrics endpoint.
    if args.enable_metrics:
        logger.info("Prometheus metrics enabled")
        start_http_server(port=args.port, addr=args.url)
    else:
        logger.info("Prometheus metrics disabled")

    asyncio.run(main(args))<|MERGE_RESOLUTION|>--- conflicted
+++ resolved
@@ -32,12 +32,7 @@
 from vllm.entrypoints.openai.serving_models import (BaseModelPath,
                                                     OpenAIServingModels)
 from vllm.entrypoints.openai.serving_score import ServingScores
-<<<<<<< HEAD
-from vllm.utils.logger import init_logger
-from vllm.usage.usage_lib import UsageContext
-=======
 from vllm.logger import init_logger
->>>>>>> aab54987
 from vllm.utils import FlexibleArgumentParser, random_uuid
 from vllm.version import __version__ as VLLM_VERSION
 
