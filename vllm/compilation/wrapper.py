--- conflicted
+++ resolved
@@ -11,14 +11,9 @@
 import torch
 
 import vllm.envs as envs
-<<<<<<< HEAD
-from vllm.config import CompilationLevel, get_current_vllm_config
-from vllm.utils.logger import init_logger
-=======
 from vllm.config import (CompilationLevel, CUDAGraphMode,
                          get_current_vllm_config)
 from vllm.logger import init_logger
->>>>>>> aab54987
 
 logger = init_logger(__name__)
 
